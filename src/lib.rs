//! A Rust implementation of DEFLATE algorithm and related formats (ZLIB, GZIP).
#![warn(missing_docs)]
extern crate adler32;
extern crate byteorder;
extern crate crc32fast;
<<<<<<< HEAD
extern crate rle_decode_helper;
=======
extern crate take_mut;
>>>>>>> c0b3a05f

pub use finish::Finish;

macro_rules! invalid_data_error {
    ($fmt:expr) => { invalid_data_error!("{}", $fmt) };
    ($fmt:expr, $($arg:tt)*) => {
        ::std::io::Error::new(::std::io::ErrorKind::InvalidData, format!($fmt, $($arg)*))
    }
}

macro_rules! finish_try {
    ($e:expr) => {
        match $e.unwrap() {
            (inner, None) => inner,
            (inner, error) => return ::finish::Finish::new(inner, error),
        }
    };
}

pub mod deflate;
pub mod finish;
pub mod gzip;
pub mod lz77;
pub mod non_blocking;
pub mod zlib;

mod bit;
mod checksum;
mod huffman;
mod util;<|MERGE_RESOLUTION|>--- conflicted
+++ resolved
@@ -3,11 +3,8 @@
 extern crate adler32;
 extern crate byteorder;
 extern crate crc32fast;
-<<<<<<< HEAD
 extern crate rle_decode_helper;
-=======
 extern crate take_mut;
->>>>>>> c0b3a05f
 
 pub use finish::Finish;
 
